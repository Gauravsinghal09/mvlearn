# Copyright 2019 NeuroData (http://neurodata.io)
#
# Licensed under the Apache License, Version 2.0 (the "License");
# you may not use this file except in compliance with the License.
# You may obtain a copy of the License at
#
#     http://www.apache.org/licenses/LICENSE-2.0
#
# Unless required by applicable law or agreed to in writing, software
# distributed under the License is distributed on an "AS IS" BASIS,
# WITHOUT WARRANTIES OR CONDITIONS OF ANY KIND, either express or implied.
# See the License for the specific language governing permissions and
# limitations under the License.

# MIT License

# Original work Copyright (c) 2016 Vahid Noroozi
# Modified work Copyright 2019 Zhanghao Wu

# Permission is hereby granted, free of charge, to any person obtaining a copy
# of this software and associated documentation files (the "Software"),
# to deal in the Software without restriction, including without limitation
# the rights to use, copy, modify, merge, publish, distribute, sublicense,
# and/or sell copies of the Software, and to permit persons to whom the
# Software is furnished to do so, subject to the following conditions:

# The above copyright notice and this permission notice shall be included in
# all copies or substantial portions of the Software.

import warnings
from sklearn.utils import check_X_y, check_array
import numpy as np
import torch
import torch.nn as nn
from torch.utils.data import BatchSampler, SequentialSampler, RandomSampler


def check_Xs(Xs, multiview=False, enforce_views=None):
    r"""
    Checks Xs and ensures it to be a list of 2D matrices.

    Parameters
    ----------
    Xs : nd-array, list
        Input data.

    multiview : boolean, (default=False)
        If True, throws error if just 1 data matrix given.

    enforce_views : int, (default=not checked)
        If provided, ensures this number of views in Xs. Otherwise not
        checked.

    Returns
    -------
    Xs_converted : object
        The converted and validated X (list of data arrays).
    """
    if not isinstance(Xs, list):
        if not isinstance(Xs, np.ndarray):
            msg = "If not list, input must be of type np.ndarray"
            raise ValueError(msg)
        if Xs.ndim == 2:
            Xs = [Xs]
        else:
            Xs = list(Xs)

    if len(Xs) == 0:
        msg = "Length of input list must be greater than 0"
        raise ValueError(msg)

    if multiview:
        if len(Xs) == 1:
            msg = "Must provide at least two data matrices"
            raise ValueError(msg)
        if enforce_views is not None and len(Xs) != enforce_views:
            msg = "Wrong number of views. Expected {enforce_views} " \
                " but found {len(Xs)}"
            raise ValueError(msg)

    Xs_converted = [check_array(X, allow_nd=False) for X in Xs]

    if not len(set([X.shape[0] for X in Xs_converted])) == 1:
        msg = "All views must have the same number of samples"
        raise ValueError(msg)

    return Xs_converted


def check_Xs_y(Xs, y, multiview=False, enforce_views=None):
<<<<<<< HEAD
    """
=======
    r"""
>>>>>>> 0ee9654e
    Checks Xs and y for consistent length. Xs is set to be of dimension 3.

    Parameters
    ----------
    Xs : np-array, list
        Input data. F

    y : nd-array, list
        Labels.

    multiview : boolean, (default=False)
        If True, throws error if just 1 data matrix given.

    enforce_views : int, (default=not checked)
        If provided, ensures this number of views in Xs. Otherwise not
        checked.

    Returns
    -------
    Xs_converted : object
        The converted and validated X (list of data arrays).

    y_converted : object
        The converted and validated y.
    """
    Xs_converted = check_Xs(Xs, multiview=multiview,
                            enforce_views=enforce_views)
    _, y_converted = check_X_y(Xs_converted[0], y, allow_nd=False)

    return Xs_converted, y_converted


def check_Xs_y_nan_allowed(
        Xs,
        y,
        multiview=False,
        enforce_views=None,
        num_classes=None
        ):
<<<<<<< HEAD
    """
=======
    r"""
>>>>>>> 0ee9654e
    Checks Xs and y for consistent length. Xs is set to be of dimension 3.

    Parameters
    ----------
    Xs : nd-array, list
        Input data.
    y : nd-array, list
        Labels.
    multiview : boolean, (default=False)
        If True, throws error if just 1 data matrix given.
    enforce_views : int, (default=not checked)
        If provided, ensures this number of views in Xs. Otherwise not
        checked.
    num_classes: int, default (None)
        Number of classes that must appear in the labels. If none, then
        not checked.

    Returns
    -------
    Xs_converted : object
        The converted and validated X (list of data arrays).
    y_converted : object
        The converted and validated y.
    """

    Xs_converted = check_Xs(Xs,
                            multiview=multiview,
                            enforce_views=enforce_views)

    y_converted = np.array(y)
    if len(y_converted) != Xs_converted[0].shape[0]:
        raise ValueError("Incompatible label length {len(y_converted)} for "
                         " data with {Xs_converted[0].shape[0]} samples")

    if num_classes is not None:
        # if not exactly correct number of class labels, raise error
        classes = list(set(y[~np.isnan(y)]))
        n_classes = len(classes)
        if n_classes != num_classes:
            raise ValueError("Wrong number of class labels. Expected {},\
             found {}".format(num_classes, n_classes))

    return Xs_converted, y_converted


class linear_cca():
    """
    Implementation of linear CCA to act on the output of the deep networks
    in DCCA.

    Attributes
    ----------
    w : list (length=2)
        w[i] : nd-array
        List of the two weight matrices for projecting each view.
    m : list (length=2)
        m[i] : nd-array
        List of the means of the data in each view.
    """
    def __init__(self):
        self.w = [None, None]
        self.m = [None, None]

    def fit(self, H1, H2, outdim_size):
        """
        An implementation of linear CCA.

        Parameters
        ----------
        H1: nd-array, shape (n_samples, n_features)
            View 1 data.
        H2: nd-array, shape (n_samples, n_features)
            View 2 data.
        outdim_size : int (positive)
            The output dimensionality of the CCA transformation.
        """
        r1 = 1e-4
        r2 = 1e-4

        m = H1.shape[0]
        o1 = H1.shape[1]
        o2 = H2.shape[1]

        self.m[0] = np.mean(H1, axis=0)
        self.m[1] = np.mean(H2, axis=0)
        H1bar = H1 - np.tile(self.m[0], (m, 1))
        H2bar = H2 - np.tile(self.m[1], (m, 1))

        SigmaHat12 = (1.0 / (m - 1)) * np.dot(H1bar.T, H2bar)
        SigmaHat11 = (1.0 / (m - 1)) * np.dot(H1bar.T,
                                              H1bar) + r1 * np.identity(o1)
        SigmaHat22 = (1.0 / (m - 1)) * np.dot(H2bar.T,
                                              H2bar) + r2 * np.identity(o2)

        [D1, V1] = np.linalg.eigh(SigmaHat11)
        [D2, V2] = np.linalg.eigh(SigmaHat22)
        SigmaHat11RootInv = np.dot(
            np.dot(V1, np.diag(D1 ** -0.5)), V1.T)
        SigmaHat22RootInv = np.dot(
            np.dot(V2, np.diag(D2 ** -0.5)), V2.T)

        Tval = np.dot(np.dot(SigmaHat11RootInv,
                             SigmaHat12), SigmaHat22RootInv)

        [U, D, V] = np.linalg.svd(Tval)
        V = V.T
        self.w[0] = np.dot(SigmaHat11RootInv, U[:, 0:outdim_size])
        self.w[1] = np.dot(SigmaHat22RootInv, V[:, 0:outdim_size])
        D = D[0:outdim_size]

    def _get_result(self, x, idx):
        """
        Transform a single view of data based on already fit matrix.

        Parameters
        ----------
        x : nd-array, shape (n_samples, n_features)
            View idx data.
        idx : int
            0 if view 1. 1 if view 2.

        Returns
        -------
        result : nd-array
            Result of linear transformation on input data.
        """
        result = x - self.m[idx].reshape([1, -1]).repeat(len(x), axis=0)
        result = np.dot(result, self.w[idx])
        return result

    def test(self, H1, H2):
        """
        Transform inputs based on already fit matrices.

        Parameters
        ----------
        H1 : nd-array, shape (n_samples, n_features)
            View 1 data.
        H2 : nd-array, shape (n_samples, n_features)
            View 2 data.

        Returns
        -------
        Results : list, length=2
            Results of linear transformation on input data.
        """
        return [self._get_result(H1, 0), self._get_result(H2, 1)]


class cca_loss():
    """
    An implementation of the loss function of linear CCA as introduced
    in the original paper for ``DCCA`` [#1Utils]_.

    Parameters
    ----------
    outdim_size : int (positive)
        The output dimensionality of the CCA transformation.
    use_all_singular_values : boolean
        Whether or not to use all the singular values in the loss calculation.
        If False, only use the top outdim_size singular values.
    device : torch.device object
        The torch device being used in DCCA.

    Attributes
    ----------
    outdim_size : int (positive)
        The output dimensionality of the CCA transformation.
    use_all_singular_values : boolean
        Whether or not to use all the singular values in the loss calculation.
        If False, only use the top outdim_size singular values.
    device : torch.device object
        The torch device being used in DCCA.

    References
    ----------
    .. [#1Utils] Andrew, G., Arora, R., Bilmes, J., & Livescu, K. (2013,
                 February). Deep canonical correlation analysis. In
                 International conference on machine learning (pp. 1247-1255).
    """
    def __init__(self, outdim_size, use_all_singular_values, device):
        self.outdim_size = outdim_size
        self.use_all_singular_values = use_all_singular_values
        self.device = device

    def loss(self, H1, H2):
        """
        Compute the loss (negative correlation) between 2 views.

        Parameters
        ----------
        H1: torch.tensor, shape (n_samples, n_features)
            View 1 data.
        H2: torch.tensor, shape (n_samples, n_features)
            View 2 data.
        """

        r1 = 1e-3
        r2 = 1e-3
        eps = 1e-9

        H1, H2 = H1.t(), H2.t()

        o1 = o2 = H1.size(0)

        m = H1.size(1)

        H1bar = H1 - H1.mean(dim=1).unsqueeze(dim=1)
        H2bar = H2 - H2.mean(dim=1).unsqueeze(dim=1)

        SigmaHat12 = (1.0 / (m - 1)) * torch.matmul(H1bar, H2bar.t())
        SigmaHat11 = (1.0 / (m - 1)) * torch.matmul(H1bar, H1bar.t()) + \
            r1 * torch.eye(o1, device=self.device)
        SigmaHat22 = (1.0 / (m - 1)) * torch.matmul(H2bar, H2bar.t()) + \
            r2 * torch.eye(o2, device=self.device)

        # Calculating the root inverse of covariance matrices by using
        # eigen decomposition
        [D1, V1] = torch.symeig(SigmaHat11, eigenvectors=True)
        [D2, V2] = torch.symeig(SigmaHat22, eigenvectors=True)

        # Added to increase stability
        posInd1 = torch.gt(D1, eps).nonzero()[:, 0]
        D1 = D1[posInd1]
        V1 = V1[:, posInd1]
        posInd2 = torch.gt(D2, eps).nonzero()[:, 0]
        D2 = D2[posInd2]
        V2 = V2[:, posInd2]

        SigmaHat11RootInv = torch.matmul(
            torch.matmul(V1, torch.diag(D1 ** -0.5)), V1.t())
        SigmaHat22RootInv = torch.matmul(
            torch.matmul(V2, torch.diag(D2 ** -0.5)), V2.t())

        Tval = torch.matmul(torch.matmul(SigmaHat11RootInv,
                                         SigmaHat12), SigmaHat22RootInv)

        if self.use_all_singular_values:
            # all singular values are used to calculate the correlation
            tmp = torch.trace(torch.matmul(Tval.t(), Tval))
            # print(tmp)
            corr = torch.sqrt(tmp)
            # assert torch.isnan(corr).item() == 0
        else:
            # just the top self.outdim_size singular values are used
            U, V = torch.symeig(torch.matmul(
                Tval.t(), Tval), eigenvectors=True)
            # U = U[torch.gt(U, eps).nonzero()[:, 0]]
            U = U.topk(self.outdim_size)[0]
            corr = torch.sum(torch.sqrt(U))
        return -corr


class MlpNet(nn.Module):
    """
    Multilayer perceptron implementation for fully connected network. Used
    by ``DCCA`` for the fully transformation of a single view before linear
    CCA. Extends `torch.nn.Module <https://pytorch.org/docs/stable/nn.html>`_.

    Parameters
    ----------
    layer_sizes : list of ints
        The sizes of the layers of the deep network applied to view 1 before
        CCA. For example, if the input dimensionality is 256, and there is one
        hidden layer with 1024 units and the output dimensionality is 100
        before applying CCA, layer_sizes1=[1024, 100].

    input_size : int (positive)
        The dimensionality of the input vectors to the deep network.

    Attributes
    ----------
    layers : torch.nn.ModuleList object
        The layers in the network.

    """
    def __init__(self, layer_sizes, input_size):
        super(MlpNet, self).__init__()
        layers = []
        layer_sizes = [input_size] + layer_sizes
        for l_id in range(len(layer_sizes) - 1):
            if l_id == len(layer_sizes) - 2:
                layers.append(
                    nn.Linear(layer_sizes[l_id], layer_sizes[l_id + 1]),
                )
            else:
                layers.append(nn.Sequential(
                    nn.Linear(layer_sizes[l_id], layer_sizes[l_id + 1]),
                    nn.Sigmoid(),
                ))
        self.layers = nn.ModuleList(layers)

    def forward(self, x):
        """
        Feed input forward through layers.

        Parameters
        ----------
        x : torch.tensor
            Input tensor to transform by the network.

        Returns
        -------
        x : torch.tensor
            The output after being fed forward through network.
        """
        for layer in self.layers:
            x = layer(x)
        return x


class DeepCCA(nn.Module):
    """
    A pair of deep networks for operating on the two views of data. Consists
    of two ``MlpNet`` objects for transforming 2 views of data in ``DCCA``.
    Extends `torch.nn.Module <https://pytorch.org/docs/stable/nn.html>`_.

    Parameters
    ----------
    layer_sizes1 : list of ints
        The sizes of the layers of the deep network applied to view 1 before
        CCA. For example, if the input dimensionality is 256, and there is one
        hidden layer with 1024 units and the output dimensionality is 100
        before applying CCA, layer_sizes1=[1024, 100].
    layer_sizes2 : list of ints
        The sizes of the layers of the deep network applied to view 2 before
        CCA. Does not need to have the same hidden layer architecture as
        layer_sizes1, but the final dimensionality must be the same.
    input_size1 : int (positive)
        The dimensionality of the input vectors in view 1.
    input_size2 : int (positive)
        The dimensionality of the input vectors in view 2.
    outdim_size : int (positive), default=2
        The output dimensionality of the correlated projections. The deep
        network will transform the data to this size. If not specified, will
        be set to 2.
    use_all_singular_values : boolean (default=False)
        Whether or not to use all the singular values in the CCA computation
        to calculate the loss. If False, only the top outdim_size singular
        values are used.
    device : string, default='cpu'
        The torch device for processing.

    Attributes
    ----------
    model1 : ``MlpNet`` object
        Deep network for view 1 transformation.
    model2 : ``MlpNet`` object
        Deep network for view 2 transformation.
    loss : ``cca_loss`` object
        Loss function for the 2 view DCCA.
    """
    def __init__(self, layer_sizes1, layer_sizes2, input_size1, input_size2,
                 outdim_size, use_all_singular_values,
                 device=torch.device('cpu')):
        super(DeepCCA, self).__init__()
        self.model1 = MlpNet(layer_sizes1, input_size1).double()
        self.model2 = MlpNet(layer_sizes2, input_size2).double()

        self.loss = cca_loss(outdim_size,
                             use_all_singular_values, device).loss

    def forward(self, x1, x2):
        """
        Feed two views of data forward through the respective network.

        Parameters
        ----------
        x1 : torch.tensor, shape=(batch_size, n_features)
            View 1 data to transform.
        x2 : torch.tensor, shape=(batch_size, n_features)
            View 2 data to transform.

        Returns
        -------
        outputs : list, length=2
            - outputs[i] : torch.tensor
            List of the outputs from each view transformation.

        """
        # feature * batch_size
        output1 = self.model1(x1)
        output2 = self.model2(x2)

        return output1, output2<|MERGE_RESOLUTION|>--- conflicted
+++ resolved
@@ -88,11 +88,7 @@
 
 
 def check_Xs_y(Xs, y, multiview=False, enforce_views=None):
-<<<<<<< HEAD
-    """
-=======
     r"""
->>>>>>> 0ee9654e
     Checks Xs and y for consistent length. Xs is set to be of dimension 3.
 
     Parameters
@@ -132,11 +128,7 @@
         enforce_views=None,
         num_classes=None
         ):
-<<<<<<< HEAD
-    """
-=======
     r"""
->>>>>>> 0ee9654e
     Checks Xs and y for consistent length. Xs is set to be of dimension 3.
 
     Parameters
